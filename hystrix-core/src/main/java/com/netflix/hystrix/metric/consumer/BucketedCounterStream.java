--- conflicted
+++ resolved
@@ -58,20 +58,15 @@
     private final Func1<Observable<Event>, Observable<Bucket>> reduceBucketToSummary;
 
     /**
-<<<<<<< HEAD
-     * Subject 是一个 既继承 Observable 也继承 Subscription 的接口
-     * 该类的特性是 会将 当前观察到的最新项 以及之后的 数据发送给 订阅端
-=======
      * Subject 是一个 即是 Observable 也是 Subscription 的接口
      * 该类的特性是 会将 上个观察到的最新项 以及之后的 数据发送给 订阅端
      * .create 代表初始化这个 可订阅对象
->>>>>>> 0fbe9b6b
      */
     private final BehaviorSubject<Output> counterSubject = BehaviorSubject.create(getEmptyOutputValue());
 
     /**
      * 桶计数流
-     * @param inputEventStream  HystrixEventStream 包含一个 observe() 方法 返回一个可观察对象
+     * @param inputEventStream  内部包含一个 observe() 方法 返回一个可观察对象
      * @param numBuckets     限定的 buckets 数量
      * @param bucketSizeInMs
      * @param appendRawEventToBucket 追加原始事件到 bucket
@@ -79,13 +74,6 @@
     protected BucketedCounterStream(final HystrixEventStream<Event> inputEventStream, final int numBuckets, final int bucketSizeInMs,
                                     final Func2<Bucket, Event, Bucket> appendRawEventToBucket) {
         this.numBuckets = numBuckets;
-<<<<<<< HEAD
-        // 初始化 减少桶的对象
-        this.reduceBucketToSummary = new Func1<Observable<Event>, Observable<Bucket>>() {
-            @Override
-            public Observable<Bucket> call(Observable<Event> eventBucket) {
-                // 这里将 第二个 Func2 作为参数  reduce 代表将 param1 与 param2 相结合 (不一定是加)
-=======
 
         // 初始化 减少桶的 函数  param1 代表入参类型 param2 代表 返回类型
         // 将 Observable 对象转换成 bucket 对象
@@ -93,30 +81,17 @@
             @Override
             public Observable<Bucket> call(Observable<Event> eventBucket) {
                 // 第一个参数 代表 初始值 第二个参数代表 叠加逻辑
->>>>>>> 0fbe9b6b
                 return eventBucket.reduce(getEmptyBucketSummary(), appendRawEventToBucket);
             }
         };
 
-<<<<<<< HEAD
-        /**
-         * 空事件计数对象
-         */
-=======
         // 生成一个 固定的 observable 数据头 代表每次发射 都会携带这些数据
->>>>>>> 0fbe9b6b
         final List<Bucket> emptyEventCountsToStart = new ArrayList<Bucket>();
         for (int i = 0; i < numBuckets; i++) {
             emptyEventCountsToStart.add(getEmptyBucketSummary());
         }
 
-<<<<<<< HEAD
-        /**
-         * 只有 订阅关系建立了 才会 发射数据
-         */
-=======
         // defer 方法会给 每个 订阅者返回一个 新的 Observable 对象 对象内部 包含了一个 临时的 Observable  临时的对象负责调用下面的 call 方法
->>>>>>> 0fbe9b6b
         this.bucketedStream = Observable.defer(new Func0<Observable<Bucket>>() {
 
             // 当被订阅后会 触发这个方法  并返回了一个新的 observable 对象 并且会调用这个对象的 unsubscribe
@@ -136,49 +111,31 @@
     }
 
     /**
-<<<<<<< HEAD
-     * 获得 空bucket 的描述信息
-=======
      * 空 bucket 概要???
->>>>>>> 0fbe9b6b
      * @return
      */
     abstract Bucket getEmptyBucketSummary();
 
-    /**
-     * 获取空的 输出值 由子类实现
-     * @return
-     */
     abstract Output getEmptyOutputValue();
 
     /**
      * Return the stream of buckets
      * @return stream of buckets
-<<<<<<< HEAD
-     * 返回可观察对象
-=======
      * 应该是 返回 bucketStream
->>>>>>> 0fbe9b6b
      */
     public abstract Observable<Output> observe();
 
     /**
-<<<<<<< HEAD
-     * 未开始前 缓存数据
-=======
      * 当 订阅者还没有创建时 使用subject订阅可观察对象
->>>>>>> 0fbe9b6b
      */
     public void startCachingStreamValuesIfUnstarted() {
         if (subscription.get() == null) {
             //the stream is not yet started
-            // 当前还没有订阅者  将countersubject 设置上去 返回的结果 已经 处理过发射的事件了
             Subscription candidateSubscription = observe().subscribe(counterSubject);
             if (subscription.compareAndSet(null, candidateSubscription)) {
                 //won the race to set the subscription
             } else {
                 //lost the race to set the subscription, so we need to cancel this one
-                // 设置失败 接触订阅 ???
                 candidateSubscription.unsubscribe();
             }
         }
@@ -187,27 +144,17 @@
     /**
      * Synchronous call to retrieve the last calculated bucket without waiting for any emissions
      * @return last calculated bucket
-<<<<<<< HEAD
-     * 获得最后一个输出对象
-=======
      * 获取进行订阅后 返回的数据
->>>>>>> 0fbe9b6b
      */
     public Output getLatest() {
-        // 如果还没有订阅者  就进行设置
         startCachingStreamValuesIfUnstarted();
         if (counterSubject.hasValue()) {
-            // 如果生成了值 就返回
             return counterSubject.getValue();
         } else {
-            // 返回空的输出结果
             return getEmptyOutputValue();
         }
     }
 
-    /**
-     * 接触订阅 关闭对象
-     */
     public void unsubscribe() {
         Subscription s = subscription.get();
         if (s != null) {
