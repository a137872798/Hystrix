--- conflicted
+++ resolved
@@ -17,8 +17,6 @@
 
 import java.util.concurrent.Callable;
 
-import com.netflix.hystrix.strategy.HystrixPlugins;
-
 /**
  * Wrapper around {@link Callable} that manages the {@link HystrixRequestContext} initialization and cleanup for the execution of the {@link Callable}
  * 
@@ -32,13 +30,6 @@
     private final Callable<K> actual;
     private final HystrixRequestContext parentThreadState;
 
-<<<<<<< HEAD
-    public HystrixContextCallable(Callable<K> actual) {
-        this(HystrixPlugins.getInstance().getConcurrencyStrategy(), actual);
-    }
-    
-=======
->>>>>>> fc99fcef
     public HystrixContextCallable(HystrixConcurrencyStrategy concurrencyStrategy, Callable<K> actual) {
         this.actual = concurrencyStrategy.wrapCallable(actual);
         this.parentThreadState = HystrixRequestContext.getContextForCurrentThread();
